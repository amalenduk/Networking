import Foundation

#if os(iOS) || os(tvOS) || os(watchOS)
    import UIKit
#endif

public extension Networking {
    #if os(iOS) || os(tvOS) || os(watchOS)
<<<<<<< HEAD
    public func imageFromCache(path: String, cacheName: String? = nil, completion: (image: UIImage?, error: NSError?) -> Void) {
        let destinationURL = self.destinationURL(path, cacheName: cacheName)
=======
    public func insertInCache(path: String, cacheName: String? = nil, image: UIImage) {
        let destinationURL: NSURL
        if let cacheName = cacheName {
            let replacedPath = cacheName.stringByReplacingOccurrencesOfString("/", withString: "-")
            guard let url = NSURL(string: replacedPath) else { fatalError("Couldn't create a destination url using cacheName: \(replacedPath)") }
            guard let cachesURL = NSFileManager.defaultManager().URLsForDirectory(.CachesDirectory, inDomains: .UserDomainMask).first else { fatalError("Couldn't normalize url") }
            destinationURL = cachesURL.URLByAppendingPathComponent(url.absoluteString)
        } else {
            destinationURL = self.destinationURL(path)
        }

        self.cache.setObject(image, forKey: destinationURL.absoluteString)
    }

    public func imageFromCache(path: String, cacheName: String? = nil, completion: (image: UIImage?, error: NSError?) -> Void) {
        let destinationURL: NSURL
        if let cacheName = cacheName {
            let replacedPath = cacheName.stringByReplacingOccurrencesOfString("/", withString: "-")
            guard let url = NSURL(string: replacedPath) else { fatalError("Couldn't create a destination url using cacheName: \(replacedPath)") }
            guard let cachesURL = NSFileManager.defaultManager().URLsForDirectory(.CachesDirectory, inDomains: .UserDomainMask).first else { fatalError("Couldn't normalize url") }
            destinationURL = cachesURL.URLByAppendingPathComponent(url.absoluteString)
        } else {
            destinationURL = self.destinationURL(path)
        }
>>>>>>> 83e5bb39

        if TestCheck.isTesting {
            if let image = self.cache.objectForKey(destinationURL.absoluteString) as? UIImage {
                completion(image: image, error: nil)
            } else if NSFileManager.defaultManager().fileExistsAtURL(destinationURL) {
                guard let data = NSFileManager.defaultManager().contentsAtPath(destinationURL.path!) else { fatalError("Couldn't get image in destination url: \(destinationURL)") }
                guard let image = UIImage(data: data) else { fatalError("Couldn't get convert image using data: \(data)") }
                self.cache.setObject(image, forKey: destinationURL.absoluteString)
                completion(image: image, error: nil)
            } else {
                completion(image: nil, error: nil)
            }
        } else {
            dispatch_async(dispatch_get_global_queue(DISPATCH_QUEUE_PRIORITY_LOW, 0)) {
                if let image = self.cache.objectForKey(destinationURL.absoluteString) as? UIImage {
                    dispatch_async(dispatch_get_main_queue()) {
                        completion(image: image, error: nil)
                    }
                } else if NSFileManager.defaultManager().fileExistsAtURL(destinationURL) {
                    guard let data = NSData(contentsOfURL: destinationURL) else { fatalError("Couldn't get image in destination url: \(destinationURL)") }
                    guard let image = UIImage(data: data) else { fatalError("Couldn't get convert image using data: \(data)") }
                    self.cache.setObject(image, forKey: destinationURL.absoluteString)
                    dispatch_async(dispatch_get_main_queue()) {
                        completion(image: image, error: nil)
                    }
                } else {
                    dispatch_async(dispatch_get_main_queue()) {
                        completion(image: nil, error: nil)
                    }
                }
            }
        }
    }

    /**
     Downloads an image using the specified path.
     - parameter path: The path where the image is located
     - parameter cacheName: The cache name used to identify the downloaded image, by default the path is used.
     - parameter completion: A closure that gets called when the image download request is completed, it contains an `UIImage` object and a `NSError`.
     */
    public func downloadImage(path: String, cacheName: String? = nil, completion: (image: UIImage?, error: NSError?) -> Void) {
        let destinationURL = self.destinationURL(path, cacheName: cacheName)
        self.download(requestURL: self.urlForPath(path), destinationURL: destinationURL, path: path, completion: completion)
    }

    func download(requestURL requestURL: NSURL, destinationURL: NSURL, path: String, completion: (image: UIImage?, error: NSError?) -> Void) {
        if let getFakeRequests = self.fakeRequests[.GET], fakeRequest = getFakeRequests[path] {
            if fakeRequest.statusCode.statusCodeType() == .Successful, let image = fakeRequest.response as? UIImage {
                completion(image: image, error: nil)
            } else {
                let error = NSError(domain: Networking.ErrorDomain, code: fakeRequest.statusCode, userInfo: [NSLocalizedDescriptionKey : NSHTTPURLResponse.localizedStringForStatusCode(fakeRequest.statusCode)])
                completion(image: nil, error: error)
            }
        } else if let image = self.cache.objectForKey(destinationURL.absoluteString) as? UIImage {
            completion(image: image, error: nil)
        } else if NSFileManager.defaultManager().fileExistsAtURL(destinationURL) {
            if TestCheck.isTesting {
                guard let data = NSFileManager.defaultManager().contentsAtPath(destinationURL.path!) else { fatalError("Couldn't get image in destination url: \(destinationURL)") }
                guard let image = UIImage(data: data) else { fatalError("Couldn't get convert image using data: \(data)") }
                self.cache.setObject(image, forKey: destinationURL.absoluteString)
                completion(image: image, error: nil)
            } else {
                dispatch_async(dispatch_get_global_queue(DISPATCH_QUEUE_PRIORITY_LOW, 0), {
                    guard let data = NSData(contentsOfURL: destinationURL) else { fatalError("Couldn't get image in destination url: \(destinationURL)") }
                    guard let image = UIImage(data: data) else { fatalError("Couldn't get convert image using data: \(data)") }
                    dispatch_async(dispatch_get_main_queue(), {
                        self.cache.setObject(image, forKey: destinationURL.absoluteString)
                        completion(image: image, error: nil)
                    })
                })
            }
        } else {
            let request = NSMutableURLRequest(URL: requestURL)
            request.HTTPMethod = RequestType.GET.rawValue
            request.addValue("application/json", forHTTPHeaderField: "Accept")

            if let token = token {
                request.setValue("Bearer \(token)", forHTTPHeaderField: "Authorization")
            }

            let semaphore = dispatch_semaphore_create(0)
            var returnedData: NSData?
            var returnedImage: UIImage?
            var returnedError: NSError?
            var returnedResponse: NSURLResponse?

            NetworkActivityIndicator.sharedIndicator.visible = true

            self.session.downloadTaskWithRequest(request, completionHandler: { url, response, error in
                returnedResponse = response
                returnedError = error

                if returnedError == nil, let url = url, data = NSData(contentsOfURL: url), image = UIImage(data: data) {
                    returnedData = data
                    returnedImage = image

                    data.writeToURL(destinationURL, atomically: true)
                    self.cache.setObject(image, forKey: destinationURL.absoluteString)
                } else if let url = url {
                    if let response = response as? NSHTTPURLResponse {
                        returnedError = NSError(domain: Networking.ErrorDomain, code: response.statusCode, userInfo: [NSLocalizedDescriptionKey : NSHTTPURLResponse.localizedStringForStatusCode(response.statusCode)])
                    } else {
                        returnedError = NSError(domain: Networking.ErrorDomain, code: 500, userInfo: [NSLocalizedDescriptionKey : "Failed to load url: \(url.absoluteString)"])
                    }
                }

                if TestCheck.isTesting && self.disableTestingMode == false {
                    dispatch_semaphore_signal(semaphore)
                } else {
                    dispatch_async(dispatch_get_main_queue(), {
                        NetworkActivityIndicator.sharedIndicator.visible = false

                        self.logError(.JSON, parameters: nil, data: returnedData, request: request, response: response, error: returnedError)
                        completion(image: returnedImage, error: returnedError)
                    })
                }
            }).resume()

            if TestCheck.isTesting && self.disableTestingMode == false {
                dispatch_semaphore_wait(semaphore, DISPATCH_TIME_FOREVER)

                self.logError(.JSON, parameters: nil, data: returnedData, request: request, response: returnedResponse, error: returnedError)
                completion(image: returnedImage, error: returnedError)
            }
        }
    }

    /**
     Cancels the image download request for the specified path. This causes the request to complete with error code -999
     - parameter path: The path for the cancelled image download request
     */
    public func cancelImageDownload(path: String) {
        let url = self.urlForPath(path)
        self.cancelRequest(.Download, requestType: .GET, url: url)
    }

    /**
     Registers a fake download image request with an UIImage. After registering this, every download request to the path, will return
     the registered UIImage.
     - parameter path: The path for the faked image download request.
     - parameter image: A UIImage that will be returned when there's a request to the registered path
     */
    public func fakeImageDownload(path: String, image: UIImage?, statusCode: Int = 200) {
        self.fake(.GET, path: path, response: image, statusCode: statusCode)
    }
    #endif
}<|MERGE_RESOLUTION|>--- conflicted
+++ resolved
@@ -6,35 +6,16 @@
 
 public extension Networking {
     #if os(iOS) || os(tvOS) || os(watchOS)
-<<<<<<< HEAD
+
+    /**
+     Retrieves an image from the cache or from the filesystem
+     - parameter path: The path where the image is located
+     - parameter cacheName: The cache name used to identify the downloaded image, by default the path is used.
+     - parameter completion: A closure that returns the image from the cache, if no image is found it will 
+     return nil, it contains an `UIImage` object and a `NSError`.
+     */
     public func imageFromCache(path: String, cacheName: String? = nil, completion: (image: UIImage?, error: NSError?) -> Void) {
         let destinationURL = self.destinationURL(path, cacheName: cacheName)
-=======
-    public func insertInCache(path: String, cacheName: String? = nil, image: UIImage) {
-        let destinationURL: NSURL
-        if let cacheName = cacheName {
-            let replacedPath = cacheName.stringByReplacingOccurrencesOfString("/", withString: "-")
-            guard let url = NSURL(string: replacedPath) else { fatalError("Couldn't create a destination url using cacheName: \(replacedPath)") }
-            guard let cachesURL = NSFileManager.defaultManager().URLsForDirectory(.CachesDirectory, inDomains: .UserDomainMask).first else { fatalError("Couldn't normalize url") }
-            destinationURL = cachesURL.URLByAppendingPathComponent(url.absoluteString)
-        } else {
-            destinationURL = self.destinationURL(path)
-        }
-
-        self.cache.setObject(image, forKey: destinationURL.absoluteString)
-    }
-
-    public func imageFromCache(path: String, cacheName: String? = nil, completion: (image: UIImage?, error: NSError?) -> Void) {
-        let destinationURL: NSURL
-        if let cacheName = cacheName {
-            let replacedPath = cacheName.stringByReplacingOccurrencesOfString("/", withString: "-")
-            guard let url = NSURL(string: replacedPath) else { fatalError("Couldn't create a destination url using cacheName: \(replacedPath)") }
-            guard let cachesURL = NSFileManager.defaultManager().URLsForDirectory(.CachesDirectory, inDomains: .UserDomainMask).first else { fatalError("Couldn't normalize url") }
-            destinationURL = cachesURL.URLByAppendingPathComponent(url.absoluteString)
-        } else {
-            destinationURL = self.destinationURL(path)
-        }
->>>>>>> 83e5bb39
 
         if TestCheck.isTesting {
             if let image = self.cache.objectForKey(destinationURL.absoluteString) as? UIImage {
