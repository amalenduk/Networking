@import XCTest;

#import "Networking.h"

@interface Tests : XCTestCase

@end

@implementation Tests

- (void)testGet
{
    XCTestExpectation *expectation = [self expectationWithDescription:@"Networking expectations"];

<<<<<<< HEAD
    Networking *networking = [[Networking alloc] initWithBaseURL:@"https://api-news.layervault.com/api/v2"];
    [networking GET:@"/stories"
=======
    Networking *networking = [[Networking alloc] initWithBaseURL:@"http://api-news.layervault.com/api/v2"];
    [networking getPath:@"/stories"
>>>>>>> b7508d43
             completion:^(id JSON, NSError *error) {
                 XCTAssertNotNil(JSON);
                 XCTAssertNil(error);
                 [expectation fulfill];
             }];

    [self waitForExpectationsWithTimeout:60.0f handler:nil];
}

- (void)testGetStubs
{
    [Networking stubGET:@"/stories" response:@{@"first_name" : @"Elvis"}];

    Networking *networking = [[Networking alloc] initWithBaseURL:@"https://api-news.layervault.com/api/v2"];
    [networking GET:@"/stories" completion:^(id JSON, NSError *error) {
        XCTAssertNotNil(JSON);
    }];
}

@end<|MERGE_RESOLUTION|>--- conflicted
+++ resolved
@@ -12,13 +12,8 @@
 {
     XCTestExpectation *expectation = [self expectationWithDescription:@"Networking expectations"];
 
-<<<<<<< HEAD
-    Networking *networking = [[Networking alloc] initWithBaseURL:@"https://api-news.layervault.com/api/v2"];
+    Networking *networking = [[Networking alloc] initWithBaseURL:@"http://api-news.layervault.com/api/v2"];
     [networking GET:@"/stories"
-=======
-    Networking *networking = [[Networking alloc] initWithBaseURL:@"http://api-news.layervault.com/api/v2"];
-    [networking getPath:@"/stories"
->>>>>>> b7508d43
              completion:^(id JSON, NSError *error) {
                  XCTAssertNotNil(JSON);
                  XCTAssertNil(error);
@@ -32,9 +27,10 @@
 {
     [Networking stubGET:@"/stories" response:@{@"first_name" : @"Elvis"}];
 
-    Networking *networking = [[Networking alloc] initWithBaseURL:@"https://api-news.layervault.com/api/v2"];
+    Networking *networking = [[Networking alloc] initWithBaseURL:@"http://api-news.layervault.com/api/v2"];
     [networking GET:@"/stories" completion:^(id JSON, NSError *error) {
         XCTAssertNotNil(JSON);
+        XCTAssertNil(error);
     }];
 }
 
